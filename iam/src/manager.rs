use crate::{
    cache::{Cache, CacheEntity},
    error::{is_err_no_such_group, is_err_no_such_policy, is_err_no_such_user, Error as IamError},
    get_global_action_cred,
    store::{object::IAM_CONFIG_PREFIX, GroupInfo, MappedPolicy, Store, UserType},
    sys::{
        UpdateServiceAccountOpts, MAX_SVCSESSION_POLICY_SIZE, SESSION_POLICY_NAME, SESSION_POLICY_NAME_EXTRACTED,
        STATUS_DISABLED, STATUS_ENABLED,
    },
};
use common::error::{Error, Result};
use ecstore::config::error::is_err_config_not_found;
use ecstore::utils::{crypto::base64_encode, path::path_join_buf};
use madmin::{AccountStatus, AddOrUpdateUserReq, GroupDesc};
use policy::{
    arn::ARN,
    auth::{self, get_claims_from_token_with_secret, is_secret_key_valid, jwt_sign, Credentials, UserIdentity},
    format::Format,
    policy::{
        default::DEFAULT_POLICIES, iam_policy_claim_name_sa, Policy, PolicyDoc, EMBEDDED_POLICY_TYPE, INHERITED_POLICY_TYPE,
    },
};
use serde::{Deserialize, Serialize};
use serde_json::Value;
use std::{
    collections::{HashMap, HashSet},
    sync::{
        atomic::{AtomicBool, AtomicI64, Ordering},
        Arc,
    },
    time::Duration,
};
use time::OffsetDateTime;
use tokio::{
    select,
    sync::{
        mpsc,
        mpsc::{Receiver, Sender},
    },
};
use tracing::error;
use tracing::warn;

const IAM_FORMAT_FILE: &str = "format.json";
const IAM_FORMAT_VERSION_1: i32 = 1;

#[derive(Serialize, Deserialize)]
struct IAMFormat {
    version: i32,
}

impl IAMFormat {
    fn new_version_1() -> Self {
        IAMFormat {
            version: IAM_FORMAT_VERSION_1,
        }
    }
}

fn get_iam_format_file_path() -> String {
    path_join_buf(&[&IAM_CONFIG_PREFIX, IAM_FORMAT_FILE])
}

pub struct IamCache<T> {
    pub cache: Cache,
    pub api: T,
    pub loading: Arc<AtomicBool>,
    pub roles: HashMap<ARN, Vec<String>>,
    pub send_chan: Sender<i64>,
    pub last_timestamp: AtomicI64,
}

impl<T> IamCache<T>
where
    T: Store,
{
    pub(crate) async fn new(api: T) -> Arc<Self> {
        let (sender, receiver) = mpsc::channel::<i64>(100);

        let sys = Arc::new(Self {
            api,
            cache: Cache::default(),
            loading: Arc::new(AtomicBool::new(false)),
            send_chan: sender,
            roles: HashMap::new(),
            last_timestamp: AtomicI64::new(0),
        });

        sys.clone().init(receiver).await.unwrap();
        sys
    }

    async fn init(self: Arc<Self>, receiver: Receiver<i64>) -> Result<()> {
        self.clone().save_iam_formatter().await?;
        self.clone().load().await?;

<<<<<<< HEAD
        // The background thread enables scheduled updates or receives signal updates
=======
        // Background thread starts periodic updates or receives signal updates
>>>>>>> 864071d6
        tokio::spawn({
            let s = Arc::clone(&self);
            async move {
                let ticker = tokio::time::interval(Duration::from_secs(120));
                tokio::pin!(ticker, receiver);
                loop {
                    select! {
                        _ = ticker.tick() => {
                            if let Err(err) =s.clone().load().await{
                                error!("iam load err {:?}", err);
                            }
                        },
                        i = receiver.recv() => {
                            match i {
                                Some(t) => {
                                    let last = s.last_timestamp.load(Ordering::Relaxed);
                                    if last <= t {

                                        if let Err(err) =s.clone().load().await{
                                            error!("iam load err {:?}", err);
                                        }
                                        ticker.reset();
                                    }
                                },
                                None => return,
                            }
                        }
                    }
                }
            }
        });

        Ok(())
    }

    async fn _notify(&self) {
        self.send_chan.send(OffsetDateTime::now_utc().unix_timestamp()).await.unwrap();
    }

    async fn load(self: Arc<Self>) -> Result<()> {
        // debug!("load iam to cache");
        self.api.load_all(&self.cache).await?;
        self.last_timestamp
            .store(OffsetDateTime::now_utc().unix_timestamp(), Ordering::Relaxed);
        Ok(())
    }

<<<<<<< HEAD
    // todo,Check whether it exists and whether it can be retried
=======
    // TODO: Check if exists, whether retry is possible
>>>>>>> 864071d6
    #[tracing::instrument(level = "debug", skip(self))]
    async fn save_iam_formatter(self: Arc<Self>) -> Result<()> {
        let path = get_iam_format_file_path();

        let iam_fmt: Format = match self.api.load_iam_config(&path).await {
            Ok(v) => v,
            Err(err) => {
                if !is_err_config_not_found(&err) {
                    return Err(err);
                }

                Format::default()
            }
        };

        if iam_fmt.version >= IAM_FORMAT_VERSION_1 {
            return Ok(());
        }

        self.api.save_iam_config(IAMFormat::new_version_1(), path).await
    }
    pub async fn get_user(&self, access_key: &str) -> Option<UserIdentity> {
        self.cache
            .users
            .load()
            .get(access_key)
            .cloned()
            .or_else(|| self.cache.sts_accounts.load().get(access_key).cloned())
    }

    pub async fn get_mapped_policy(&self, name: &str, is_group: bool) -> Option<MappedPolicy> {
        if is_group {
            self.cache.group_policies.load().get(name).cloned()
        } else {
            self.cache.user_policies.load().get(name).cloned()
        }
    }

    pub async fn get_policy(&self, name: &str) -> Result<Policy> {
        if name.is_empty() {
            return Err(Error::new(IamError::InvalidArgument));
        }

        let policies = MappedPolicy::new(name).to_slice();

        let mut to_merge = Vec::new();
        for policy in policies {
            if policy.is_empty() {
                continue;
            }

            let v = self
                .cache
                .policy_docs
                .load()
                .get(&policy)
                .cloned()
                .ok_or(Error::new(IamError::NoSuchPolicy))?;

            to_merge.push(v.policy);
        }

        if to_merge.is_empty() {
            return Err(Error::new(IamError::NoSuchPolicy));
        }

        Ok(Policy::merge_policies(to_merge))
    }

    pub async fn get_policy_doc(&self, name: &str) -> Result<PolicyDoc> {
        if name.is_empty() {
            return Err(Error::new(IamError::InvalidArgument));
        }

        self.cache
            .policy_docs
            .load()
            .get(name)
            .cloned()
            .ok_or(Error::new(IamError::NoSuchPolicy))
    }

    pub async fn delete_policy(&self, name: &str, is_from_notify: bool) -> Result<()> {
        if name.is_empty() {
            return Err(Error::new(IamError::InvalidArgument));
        }

        if is_from_notify {
            let user_policy_cache = self.cache.user_policies.load();
            let group_policy_cache = self.cache.group_policies.load();
            let users_cache = self.cache.users.load();

            let mut users = Vec::new();
            user_policy_cache.iter().for_each(|(k, v)| {
                if !users_cache.contains_key(k) {
                    Cache::delete(&self.cache.user_policies, k, OffsetDateTime::now_utc());
                    return;
                }

                if v.policy_set().contains(name) {
                    users.push(k.to_owned());
                }
            });

            let mut groups = Vec::new();
            group_policy_cache.iter().for_each(|(k, v)| {
                if v.policy_set().contains(name) {
                    groups.push(k.to_owned());
                }
            });

            if !users.is_empty() || !groups.is_empty() {
                return Err(IamError::PolicyInUse.into());
            }

            if let Err(err) = self.api.delete_policy_doc(name).await {
                if !is_err_no_such_policy(&err) {
                    Cache::delete(&self.cache.policy_docs, name, OffsetDateTime::now_utc());
                    return Ok(());
                }

                return Err(err);
            }
        }

        Cache::delete(&self.cache.policy_docs, name, OffsetDateTime::now_utc());

        Ok(())
    }

    pub async fn set_policy(&self, name: &str, policy: Policy) -> Result<OffsetDateTime> {
        if name.is_empty() || policy.is_empty() {
            return Err(Error::new(IamError::InvalidArgument));
        }

        let policy_doc = self
            .cache
            .policy_docs
            .load()
            .get(name)
            .map(|v| {
                let mut p = v.clone();
                p.update(policy.clone());
                p
            })
            .unwrap_or(PolicyDoc::new(policy));

        self.api.save_policy_doc(name, policy_doc.clone()).await?;

        let now = OffsetDateTime::now_utc();

        Cache::add_or_update(&self.cache.policy_docs, name, &policy_doc, now);

        Ok(now)
    }

    pub async fn list_polices(&self, bucket_name: &str) -> Result<HashMap<String, Policy>> {
        let mut m = HashMap::new();

        self.api.load_policy_docs(&mut m).await?;
        set_default_canned_policies(&mut m);

        let cache = CacheEntity::new(m.clone()).update_load_time();

        self.cache.policy_docs.store(Arc::new(cache));

        let ret = m
            .into_iter()
            .filter(|(_, v)| bucket_name.is_empty() || v.policy.match_resource(bucket_name))
            .map(|(k, v)| (k, v.policy))
            .collect();

        Ok(ret)
    }

    pub async fn merge_policies(&self, name: &str) -> (String, Policy) {
        let mut policies = Vec::new();
        let mut to_merge = Vec::new();
        let mut miss_policies = Vec::new();

        for policy in MappedPolicy::new(name).to_slice() {
            if policy.is_empty() {
                continue;
            }

            if let Some(v) = self.cache.policy_docs.load().get(&policy).cloned() {
                policies.push(policy);
                to_merge.push(v.policy);
            } else {
                miss_policies.push(policy);
            }
        }

        if !miss_policies.is_empty() {
            let mut m = HashMap::new();
            for policy in miss_policies {
                let _ = self.api.load_policy_doc(&policy, &mut m).await;
            }

            for (k, v) in m.iter() {
                Cache::add_or_update(&self.cache.policy_docs, k, v, OffsetDateTime::now_utc());

                policies.push(k.clone());
                to_merge.push(v.policy.clone());
            }
        }

        (policies.join(","), Policy::merge_policies(to_merge))
    }

    pub async fn list_policy_docs(&self, bucket_name: &str) -> Result<HashMap<String, PolicyDoc>> {
        let mut m = HashMap::new();

        self.api.load_policy_docs(&mut m).await?;
        set_default_canned_policies(&mut m);

        let cache = CacheEntity::new(m.clone()).update_load_time();

        self.cache.policy_docs.store(Arc::new(cache));

        let ret = m
            .into_iter()
            .filter(|(_, v)| bucket_name.is_empty() || v.policy.match_resource(bucket_name))
            .collect();

        Ok(ret)
    }

    pub async fn list_policy_docs_internal(&self, bucket_name: &str) -> Result<HashMap<String, PolicyDoc>> {
        let ret = self
            .cache
            .policy_docs
            .load()
            .iter()
            .filter(|(_, v)| bucket_name.is_empty() || v.policy.match_resource(bucket_name))
            .map(|(k, v)| (k.clone(), v.clone()))
            .collect();

        Ok(ret)
    }

    pub async fn list_temp_accounts(&self, access_key: &str) -> Result<Vec<UserIdentity>> {
        let users = self.cache.users.load();
        let mut user_exists = false;
        let mut ret = Vec::new();

        for (_, v) in users.iter() {
            let is_derived = v.credentials.is_service_account() || v.credentials.is_temp();

            if !is_derived && v.credentials.access_key.as_str() == access_key {
                user_exists = true;
            } else if is_derived && v.credentials.parent_user == access_key {
                user_exists = true;
                if v.credentials.is_temp() {
                    let mut u = v.clone();
                    u.credentials.secret_key = String::new();
                    u.credentials.session_token = String::new();

                    ret.push(u);
                }
            }
        }

        if !user_exists {
            return Err(Error::new(IamError::NoSuchUser(access_key.to_string())));
        }

        Ok(ret)
    }

    pub async fn list_sts_accounts(&self, access_key: &str) -> Result<Vec<Credentials>> {
        let users = self.cache.users.load();
        Ok(users
            .values()
            .filter_map(|x| {
                if !access_key.is_empty() && x.credentials.parent_user.as_str() == access_key && x.credentials.is_temp() {
                    let mut c = x.credentials.clone();
                    c.secret_key = String::new();
                    c.session_token = String::new();
                    return Some(c);
                }

                None
            })
            .collect())
    }

    pub async fn list_service_accounts(&self, access_key: &str) -> Result<Vec<Credentials>> {
        let users = self.cache.users.load();
        Ok(users
            .values()
            .filter_map(|x| {
                if !access_key.is_empty()
                    && x.credentials.parent_user.as_str() == access_key
                    && x.credentials.is_service_account()
                {
                    let mut c = x.credentials.clone();
                    c.secret_key = String::new();
                    c.session_token = String::new();
                    return Some(c);
                }

                None
            })
            .collect())
    }

    /// create a service account and update cache
    pub async fn add_service_account(&self, cred: Credentials) -> Result<OffsetDateTime> {
        if cred.access_key.is_empty() || cred.parent_user.is_empty() {
            return Err(Error::new(IamError::InvalidArgument));
        }

        let users = self.cache.users.load();
        if let Some(x) = users.get(&cred.access_key) {
            if x.credentials.is_service_account() {
                return Err(Error::new(IamError::IAMActionNotAllowed));
            }
        }

        let u = UserIdentity::new(cred);

        self.api
            .save_user_identity(&u.credentials.access_key, UserType::Svc, u.clone(), None)
            .await?;

        self.update_user_with_claims(&u.credentials.access_key, u.clone())?;

        Ok(OffsetDateTime::now_utc())
    }

    pub async fn update_service_account(&self, name: &str, opts: UpdateServiceAccountOpts) -> Result<OffsetDateTime> {
        let Some(ui) = self.cache.users.load().get(name).cloned() else {
            return Err(IamError::NoSuchServiceAccount(name.to_string()).into());
        };

        if !ui.credentials.is_service_account() {
            return Err(IamError::NoSuchServiceAccount(name.to_string()).into());
        }

        let mut cr = ui.credentials.clone();
        let current_secret_key = cr.secret_key.clone();

        if let Some(secret) = opts.secret_key {
            if !is_secret_key_valid(&secret) {
                return Err(IamError::InvalidSecretKeyLength.into());
            }
            cr.secret_key = secret;
        }

        if opts.name.is_some() {
            cr.name = opts.name;
        }

        if opts.description.is_some() {
            cr.description = opts.description;
        }

        if opts.expiration.is_some() {
            // TODO: check expiration
            cr.expiration = opts.expiration;
        }

        if let Some(status) = opts.status {
            match status.as_str() {
                val if val == AccountStatus::Enabled.as_ref() => cr.status = auth::ACCOUNT_ON.to_owned(),
                val if val == AccountStatus::Disabled.as_ref() => cr.status = auth::ACCOUNT_OFF.to_owned(),
                auth::ACCOUNT_ON => cr.status = auth::ACCOUNT_ON.to_owned(),
                auth::ACCOUNT_OFF => cr.status = auth::ACCOUNT_OFF.to_owned(),
                _ => cr.status = auth::ACCOUNT_OFF.to_owned(),
            }
        }

        let mut m: HashMap<String, Value> = get_claims_from_token_with_secret(&cr.session_token, &current_secret_key)?;
        m.remove(SESSION_POLICY_NAME_EXTRACTED);

        let nosp = if let Some(policy) = &opts.session_policy {
            policy.version.is_empty() && policy.statements.is_empty()
        } else {
            false
        };

        if m.contains_key(SESSION_POLICY_NAME) && nosp {
            m.remove(SESSION_POLICY_NAME);
            m.insert(iam_policy_claim_name_sa(), serde_json::Value::String(INHERITED_POLICY_TYPE.to_owned()));
        }

        if let Some(session_policy) = &opts.session_policy {
            session_policy.validate()?;
            if !session_policy.version.is_empty() && !session_policy.statements.is_empty() {
                let policy_buf = serde_json::to_vec(&session_policy)?;
                if policy_buf.len() > MAX_SVCSESSION_POLICY_SIZE {
                    return Err(IamError::PolicyTooLarge.into());
                }

                m.insert(SESSION_POLICY_NAME.to_owned(), serde_json::Value::String(base64_encode(&policy_buf)));
                m.insert(iam_policy_claim_name_sa(), serde_json::Value::String(EMBEDDED_POLICY_TYPE.to_owned()));
            }
        }

        m.insert("accessKey".to_owned(), serde_json::Value::String(name.to_owned()));

        cr.session_token = jwt_sign(&m, &cr.secret_key)?;

        let u = UserIdentity::new(cr);
        self.api
            .save_user_identity(&u.credentials.access_key, UserType::Svc, u.clone(), None)
            .await?;
        self.update_user_with_claims(&u.credentials.access_key, u.clone())?;

        Ok(OffsetDateTime::now_utc())
    }

    pub async fn policy_db_get(&self, name: &str, groups: &Option<Vec<String>>) -> Result<Vec<String>> {
        if name.is_empty() {
            return Err(Error::new(IamError::InvalidArgument));
        }

        let (mut policies, _) = self.policy_db_get_internal(name, false, false).await?;
        let present = !policies.is_empty();

        if let Some(groups) = groups {
            for group in groups.iter() {
                let (gp, _) = self.policy_db_get_internal(group, true, present).await?;
                gp.iter().for_each(|v| {
                    policies.push(v.clone());
                });
            }
        }

        Ok(policies)
    }

    async fn policy_db_get_internal(
        &self,
        name: &str,
        is_group: bool,
        policy_present: bool,
    ) -> Result<(Vec<String>, OffsetDateTime)> {
        if is_group {
            let groups = self.cache.groups.load();

            let g = match groups.get(name) {
                Some(p) => p.clone(),
                None => {
                    let mut m = HashMap::new();
                    self.api.load_group(name, &mut m).await?;
                    if let Some(p) = m.get(name) {
                        Cache::add_or_update(&self.cache.groups, name, p, OffsetDateTime::now_utc());
                    }

                    m.get(name).cloned().ok_or(IamError::NoSuchGroup(name.to_string()))?
                }
            };

            if g.status == STATUS_DISABLED {
                return Ok((Vec::new(), OffsetDateTime::now_utc()));
            }

            if let Some(policy) = self.cache.group_policies.load().get(name) {
                return Ok((policy.to_slice(), policy.update_at));
            }

            if !policy_present {
                let mut m = HashMap::new();
                if let Err(err) = self.api.load_mapped_policy(name, UserType::Reg, true, &mut m).await {
                    if !is_err_no_such_policy(&err) {
                        return Err(err);
                    }
                }
                if let Some(p) = m.get(name) {
                    Cache::add_or_update(&self.cache.group_policies, name, p, OffsetDateTime::now_utc());
                    return Ok((p.to_slice(), p.update_at));
                }

                return Ok((Vec::new(), OffsetDateTime::now_utc()));
            }

            return Ok((Vec::new(), OffsetDateTime::now_utc()));
        }

        let users = self.cache.users.load();
        let u = users.get(name).cloned().unwrap_or_default();
        if !u.credentials.is_valid() {
            return Ok((Vec::new(), OffsetDateTime::now_utc()));
        }

        let mp = match self.cache.user_policies.load().get(name) {
            Some(p) => p.clone(),
            None => {
                let mut m = HashMap::new();
                self.api.load_mapped_policy(name, UserType::Reg, false, &mut m).await?;
                if let Some(p) = m.get(name) {
                    Cache::add_or_update(&self.cache.user_policies, name, p, OffsetDateTime::now_utc());
                    p.clone()
                } else {
                    let mp = match self.cache.sts_policies.load().get(name) {
                        Some(p) => p.clone(),
                        None => {
                            let mut m = HashMap::new();
                            self.api.load_mapped_policy(name, UserType::Sts, false, &mut m).await?;
                            if let Some(p) = m.get(name) {
                                Cache::add_or_update(&self.cache.sts_policies, name, p, OffsetDateTime::now_utc());
                                p.clone()
                            } else {
                                MappedPolicy::default()
                            }
                        }
                    };
                    mp
                }
            }
        };

        let mut policies: HashSet<String> = mp.to_slice().into_iter().collect();

        if let Some(groups) = u.credentials.groups.as_ref() {
            for group in groups.iter() {
                if self
                    .cache
                    .groups
                    .load()
                    .get(group)
                    .filter(|v| v.status == STATUS_DISABLED)
                    .is_some()
                {
                    return Ok((Vec::new(), OffsetDateTime::now_utc()));
                }

                let mp = match self.cache.group_policies.load().get(group) {
                    Some(p) => p.clone(),
                    None => {
                        let mut m = HashMap::new();
                        self.api.load_mapped_policy(group, UserType::Reg, true, &mut m).await?;
                        if let Some(p) = m.get(group) {
                            Cache::add_or_update(&self.cache.group_policies, group, p, OffsetDateTime::now_utc());
                            p.clone()
                        } else {
                            MappedPolicy::default()
                        }
                    }
                };

                mp.to_slice().iter().for_each(|v| {
                    policies.insert(v.clone());
                });
            }
        }

        let update_at = mp.update_at;

        for group in self
            .cache
            .user_group_memberships
            .load()
            .get(name)
            .cloned()
            .unwrap_or_default()
            .iter()
        {
            if self
                .cache
                .groups
                .load()
                .get(group)
                .filter(|v| v.status == STATUS_DISABLED)
                .is_some()
            {
                return Ok((Vec::new(), OffsetDateTime::now_utc()));
            }

            let mp = match self.cache.group_policies.load().get(group) {
                Some(p) => p.clone(),
                None => {
                    let mut m = HashMap::new();
                    self.api.load_mapped_policy(group, UserType::Reg, true, &mut m).await?;
                    if let Some(p) = m.get(group) {
                        Cache::add_or_update(&self.cache.group_policies, group, p, OffsetDateTime::now_utc());
                        p.clone()
                    } else {
                        MappedPolicy::default()
                    }
                }
            };

            mp.to_slice().iter().for_each(|v| {
                policies.insert(v.clone());
            });
        }

        Ok((policies.into_iter().collect(), update_at))
    }
    pub async fn policy_db_set(&self, name: &str, user_type: UserType, is_group: bool, policy: &str) -> Result<OffsetDateTime> {
        if name.is_empty() {
            return Err(Error::new(IamError::InvalidArgument));
        }

        if policy.is_empty() {
            if let Err(err) = self.api.delete_mapped_policy(name, user_type, is_group).await {
                if !is_err_no_such_policy(&err) {
                    return Err(err);
                }
            }

            if is_group {
                Cache::delete(&self.cache.group_policies, name, OffsetDateTime::now_utc());
            } else if user_type == UserType::Sts {
                Cache::delete(&self.cache.sts_policies, name, OffsetDateTime::now_utc());
            } else {
                Cache::delete(&self.cache.user_policies, name, OffsetDateTime::now_utc());
            }

            return Ok(OffsetDateTime::now_utc());
        }

        let mp = MappedPolicy::new(policy);

        let policy_docs_cache = self.cache.policy_docs.load();
        for p in mp.to_slice() {
            if !policy_docs_cache.contains_key(&p) {
                return Err(Error::new(IamError::NoSuchPolicy));
            }
        }

        self.api
            .save_mapped_policy(name, user_type, is_group, mp.clone(), None)
            .await?;

        if is_group {
            Cache::add_or_update(&self.cache.group_policies, name, &mp, OffsetDateTime::now_utc());
        } else if user_type == UserType::Sts {
            Cache::add_or_update(&self.cache.sts_policies, name, &mp, OffsetDateTime::now_utc());
        } else {
            Cache::add_or_update(&self.cache.user_policies, name, &mp, OffsetDateTime::now_utc());
        }

        Ok(OffsetDateTime::now_utc())
    }

    pub async fn set_temp_user(&self, access_key: &str, cred: &Credentials, policy_name: Option<&str>) -> Result<OffsetDateTime> {
        if access_key.is_empty() || !cred.is_temp() || cred.is_expired() || cred.parent_user.is_empty() {
            error!(
                "set temp user invalid argument, access_key: {},  is_temp: {}, is_expired: {}, parent_user_empty: {}",
                access_key,
                cred.is_temp(),
                cred.is_expired(),
                cred.parent_user.is_empty()
            );
            return Err(Error::new(IamError::InvalidArgument));
        }

        if let Some(policy) = policy_name {
            let mp = MappedPolicy::new(policy);
            let (_, combined_policy_stmt) = filter_policies(&self.cache, &mp.policies, "temp");
            if combined_policy_stmt.is_empty() {
                return Err(Error::msg(format!("need policy not found {}", IamError::NoSuchPolicy)));
            }

            self.api
                .save_mapped_policy(&cred.parent_user, UserType::Sts, false, mp.clone(), None)
                .await?;

            Cache::add_or_update(&self.cache.sts_policies, &cred.parent_user, &mp, OffsetDateTime::now_utc());
        }

        let u = UserIdentity::new(cred.clone());
        self.api
            .save_user_identity(access_key, UserType::Sts, u.clone(), None)
            .await?;

        Cache::add_or_update(&self.cache.sts_accounts, access_key, &u, OffsetDateTime::now_utc());

        Ok(OffsetDateTime::now_utc())
    }

    pub async fn get_user_info(&self, name: &str) -> Result<madmin::UserInfo> {
        let users = self.cache.users.load();
        let policies = self.cache.user_policies.load();
        let group_members = self.cache.user_group_memberships.load();

        let u = match users.get(name) {
            Some(u) => u,
            None => return Err(Error::new(IamError::NoSuchUser(name.to_string()))),
        };

        if u.credentials.is_temp() || u.credentials.is_service_account() {
            return Err(Error::new(IamError::IAMActionNotAllowed));
        }

        let mut uinfo = madmin::UserInfo {
            status: if u.credentials.is_valid() {
                madmin::AccountStatus::Enabled
            } else {
                madmin::AccountStatus::Disabled
            },
            updated_at: u.update_at,
            ..Default::default()
        };

        if let Some(p) = policies.get(name) {
            uinfo.policy_name = Some(p.policies.clone());
            uinfo.updated_at = Some(p.update_at);
        }

        if let Some(members) = group_members.get(name) {
            uinfo.member_of = Some(members.iter().cloned().collect());
        }

        Ok(uinfo)
    }

    // returns all users (not STS or service accounts)
    pub async fn get_users(&self) -> Result<HashMap<String, madmin::UserInfo>> {
        let mut m = HashMap::new();

        let users = self.cache.users.load();
        let policies = self.cache.user_policies.load();
        let group_members = self.cache.user_group_memberships.load();

        for (k, v) in users.iter() {
            if v.credentials.is_temp() || v.credentials.is_service_account() {
                continue;
            }

            let mut u = madmin::UserInfo {
                status: if v.credentials.is_valid() {
                    madmin::AccountStatus::Enabled
                } else {
                    madmin::AccountStatus::Disabled
                },
                updated_at: v.update_at,
                ..Default::default()
            };

            if let Some(p) = policies.get(k) {
                u.policy_name = Some(p.policies.clone());
                u.updated_at = Some(p.update_at);
            }

            if let Some(members) = group_members.get(k) {
                u.member_of = Some(members.iter().cloned().collect());
            }

            m.insert(k.clone(), u);
        }

        Ok(m)
    }
    pub async fn get_bucket_users(&self, bucket_name: &str) -> Result<HashMap<String, madmin::UserInfo>> {
        let users = self.cache.users.load();
        let policies_cache = self.cache.user_policies.load();
        let group_members = self.cache.user_group_memberships.load();
        let group_policy_cache = self.cache.group_policies.load();

        let mut ret = HashMap::new();

        for (k, v) in users.iter() {
            if v.credentials.is_temp() || v.credentials.is_service_account() {
                continue;
            }

            let mut policies = Vec::new();
            if let Some(p) = policies_cache.get(k) {
                policies.push(p.policies.clone());

                if let Some(groups) = group_members.get(k) {
                    for group in groups {
                        if let Some(p) = group_policy_cache.get(group) {
                            policies.push(p.policies.clone());
                        }
                    }
                }
            }

            let matched_policies = filter_policies(&self.cache, &policies.join(","), bucket_name).0;
            if matched_policies.is_empty() {
                continue;
            }

            let mut u = madmin::UserInfo {
                policy_name: Some(matched_policies),
                status: if v.credentials.is_valid() {
                    madmin::AccountStatus::Enabled
                } else {
                    madmin::AccountStatus::Disabled
                },
                updated_at: v.update_at,
                ..Default::default()
            };

            if let Some(members) = group_members.get(k) {
                u.member_of = Some(members.iter().cloned().collect());
            }

            ret.insert(k.clone(), u);
        }

        Ok(ret)
    }
    pub async fn get_users_with_mapped_policies(&self) -> HashMap<String, String> {
        let mut m = HashMap::new();

        self.cache.user_policies.load().iter().for_each(|(k, v)| {
            m.insert(k.clone(), v.policies.clone());
        });

        self.cache.sts_policies.load().iter().for_each(|(k, v)| {
            m.insert(k.clone(), v.policies.clone());
        });

        m
    }

    pub async fn add_user(&self, access_key: &str, args: &AddOrUpdateUserReq) -> Result<OffsetDateTime> {
        let users = self.cache.users.load();
        if let Some(x) = users.get(access_key) {
            warn!("user already exists: {:?}", x);
            if x.credentials.is_temp() {
                return Err(IamError::IAMActionNotAllowed.into());
            }
        }

        let status = {
            match &args.status {
                AccountStatus::Enabled => auth::ACCOUNT_ON,
                _ => auth::ACCOUNT_OFF,
            }
        };
        let user_entity = UserIdentity::from(Credentials {
            access_key: access_key.to_string(),
            secret_key: args.secret_key.to_string(),
            status: status.to_owned(),
            ..Default::default()
        });

        self.api
            .save_user_identity(access_key, UserType::Reg, user_entity.clone(), None)
            .await?;

        self.update_user_with_claims(access_key, user_entity)?;

        Ok(OffsetDateTime::now_utc())
    }

    pub async fn delete_user(&self, access_key: &str, utype: UserType) -> Result<()> {
        if access_key.is_empty() {
            return Err(Error::new(IamError::InvalidArgument));
        }

        if utype == UserType::Reg {
            if let Some(member_of) = self.cache.user_group_memberships.load().get(access_key) {
                for member in member_of.iter() {
                    let _ = self
                        .remove_members_from_group(member, vec![access_key.to_string()], false)
                        .await?;
                }
            }

            let users_cache = self.cache.users.load();

            for (_, v) in users_cache.iter() {
                let u = &v.credentials;
                if u.parent_user.as_str() == access_key {
                    if u.is_service_account() {
                        let _ = self.api.delete_user_identity(&u.access_key, UserType::Svc).await;
                        Cache::delete(&self.cache.users, &u.access_key, OffsetDateTime::now_utc());
                    }

                    if u.is_temp() {
                        let _ = self.api.delete_user_identity(&u.access_key, UserType::Sts).await;
                        Cache::delete(&self.cache.sts_accounts, &u.access_key, OffsetDateTime::now_utc());
                        Cache::delete(&self.cache.users, &u.access_key, OffsetDateTime::now_utc());
                    }
                }
            }
        }

        self.api.delete_mapped_policy(access_key, utype, false).await?;

        Cache::delete(&self.cache.user_policies, access_key, OffsetDateTime::now_utc());

        if let Err(err) = self.api.delete_user_identity(access_key, utype).await {
            if !is_err_no_such_user(&err) {
                return Err(err);
            }
        }

        if utype == UserType::Sts {
            Cache::delete(&self.cache.sts_accounts, access_key, OffsetDateTime::now_utc());
        }

        Cache::delete(&self.cache.users, access_key, OffsetDateTime::now_utc());

        Ok(())
    }

    pub async fn update_user_secret_key(&self, access_key: &str, secret_key: &str) -> Result<()> {
        if access_key.is_empty() || secret_key.is_empty() {
            return Err(Error::new(IamError::InvalidArgument));
        }

        let users = self.cache.users.load();
        let u = match users.get(access_key) {
            Some(u) => u,
            None => return Err(Error::new(IamError::NoSuchUser(access_key.to_string()))),
        };

        let mut cred = u.credentials.clone();
        cred.secret_key = secret_key.to_string();

        let u = UserIdentity::from(cred);

        self.api
            .save_user_identity(access_key, UserType::Reg, u.clone(), None)
            .await?;

        self.update_user_with_claims(access_key, u)
    }

    pub async fn set_user_status(&self, access_key: &str, status: AccountStatus) -> Result<OffsetDateTime> {
        if access_key.is_empty() {
            return Err(Error::new(IamError::InvalidArgument));
        }

        if !access_key.is_empty() && status != AccountStatus::Enabled && status != AccountStatus::Disabled {
            return Err(Error::new(IamError::InvalidArgument));
        }

        let users = self.cache.users.load();
        let u = match users.get(access_key) {
            Some(u) => u,
            None => return Err(Error::new(IamError::NoSuchUser(access_key.to_string()))),
        };

        if u.credentials.is_temp() || u.credentials.is_service_account() {
            return Err(Error::new(IamError::IAMActionNotAllowed));
        }

        let status = {
            match status {
                AccountStatus::Enabled => auth::ACCOUNT_ON,
                _ => auth::ACCOUNT_OFF,
            }
        };

        let user_entity = UserIdentity::from(Credentials {
            access_key: access_key.to_string(),
            secret_key: u.credentials.secret_key.clone(),
            status: status.to_owned(),
            ..Default::default()
        });

        self.api
            .save_user_identity(access_key, UserType::Reg, user_entity.clone(), None)
            .await?;

        self.update_user_with_claims(access_key, user_entity)?;

        Ok(OffsetDateTime::now_utc())
    }

    fn update_user_with_claims(&self, k: &str, u: UserIdentity) -> Result<()> {
        let mut u = u;
        if !u.credentials.session_token.is_empty() {
            u.credentials.claims = Some(extract_jwt_claims(&u)?);
        }

        if u.credentials.is_temp() && !u.credentials.is_service_account() {
            Cache::add_or_update(&self.cache.sts_accounts, k, &u, OffsetDateTime::now_utc());
        } else {
            Cache::add_or_update(&self.cache.users, k, &u, OffsetDateTime::now_utc());
        }

        Ok(())
    }

    pub async fn is_temp_user(&self, access_key: &str) -> Result<(bool, String)> {
        let users = self.cache.users.load();
        let u = match users.get(access_key) {
            Some(u) => u,
            None => return Err(Error::new(IamError::NoSuchUser(access_key.to_string()))),
        };

        if u.credentials.is_temp() {
            Ok((true, u.credentials.parent_user.clone()))
        } else {
            Ok((false, String::new()))
        }
    }

    pub async fn add_users_to_group(&self, group: &str, members: Vec<String>) -> Result<OffsetDateTime> {
        if group.is_empty() {
            return Err(Error::new(IamError::InvalidArgument));
        }

        let users_cache = self.cache.users.load();

        for member in members.iter() {
            if let Some(u) = users_cache.get(member) {
                if u.credentials.is_temp() || u.credentials.is_service_account() {
                    return Err(Error::new(IamError::IAMActionNotAllowed));
                }
            } else {
                return Err(Error::new(IamError::NoSuchUser(member.to_string())));
            }
        }

        let gi = match self.cache.groups.load().get(group) {
            Some(res) => {
                let mut gi = res.clone();
                let mut uniq_set: HashSet<String, std::collections::hash_map::RandomState> =
                    HashSet::from_iter(gi.members.iter().cloned());
                uniq_set.extend(members.iter().cloned());

                gi.members = uniq_set.into_iter().collect();
                gi
            }
            None => GroupInfo::new(members.clone()),
        };

        self.api.save_group_info(group, gi.clone()).await?;

        Cache::add_or_update(&self.cache.groups, group, &gi, OffsetDateTime::now_utc());

        let user_group_memberships = self.cache.user_group_memberships.load();
        members.iter().for_each(|member| {
            if let Some(m) = user_group_memberships.get(member) {
                let mut m = m.clone();
                m.insert(group.to_string());
                Cache::add_or_update(&self.cache.user_group_memberships, member, &m, OffsetDateTime::now_utc());
            }
        });

        Ok(OffsetDateTime::now_utc())
    }

    pub async fn set_group_status(&self, name: &str, enable: bool) -> Result<OffsetDateTime> {
        if name.is_empty() {
            return Err(Error::new(IamError::InvalidArgument));
        }

        let groups = self.cache.groups.load();
        let mut gi = match groups.get(name) {
            Some(gi) => gi.clone(),
            None => return Err(Error::new(IamError::NoSuchGroup(name.to_string()))),
        };

        if enable {
            gi.status = STATUS_ENABLED.to_owned();
        } else {
            gi.status = STATUS_DISABLED.to_owned();
        }

        self.api.save_group_info(name, gi.clone()).await?;

        Cache::add_or_update(&self.cache.groups, name, &gi, OffsetDateTime::now_utc());

        Ok(OffsetDateTime::now_utc())
    }

    pub async fn get_group_description(&self, name: &str) -> Result<GroupDesc> {
        let (ps, updated_at) = self.policy_db_get_internal(name, true, false).await?;
        let policy = ps.join(",");

        let gi = self
            .cache
            .groups
            .load()
            .get(name)
            .cloned()
            .ok_or(Error::new(IamError::NoSuchGroup(name.to_string())))?;

        Ok(GroupDesc {
            name: name.to_string(),
            policy,
            members: gi.members,
            updated_at: Some(updated_at),
            status: gi.status,
        })
    }

    pub async fn list_groups(&self) -> Result<Vec<String>> {
        Ok(self.cache.groups.load().keys().cloned().collect())
    }

    pub async fn remove_members_from_group(
        &self,
        name: &str,
        members: Vec<String>,
        update_cache_only: bool,
    ) -> Result<OffsetDateTime> {
        let mut gi = self
            .cache
            .groups
            .load()
            .get(name)
            .cloned()
            .ok_or(Error::new(IamError::NoSuchGroup(name.to_string())))?;

        let s: HashSet<&String> = HashSet::from_iter(gi.members.iter());
        let d: HashSet<&String> = HashSet::from_iter(members.iter());
        gi.members = s.difference(&d).map(|v| v.to_string()).collect::<Vec<String>>();

        if !update_cache_only {
            self.api.save_group_info(name, gi.clone()).await?;
        }

        Cache::add_or_update(&self.cache.groups, name, &gi, OffsetDateTime::now_utc());

        let user_group_memberships = self.cache.user_group_memberships.load();
        members.iter().for_each(|member| {
            if let Some(m) = user_group_memberships.get(member) {
                let mut m = m.clone();
                m.remove(name);
                Cache::add_or_update(&self.cache.user_group_memberships, member, &m, OffsetDateTime::now_utc());
            }
        });

        Ok(OffsetDateTime::now_utc())
    }

    pub async fn remove_users_from_group(&self, group: &str, members: Vec<String>) -> Result<OffsetDateTime> {
        if group.is_empty() {
            return Err(Error::new(IamError::InvalidArgument));
        }

        let users_cache = self.cache.users.load();

        for member in members.iter() {
            if let Some(u) = users_cache.get(member) {
                if u.credentials.is_temp() || u.credentials.is_service_account() {
                    return Err(Error::new(IamError::IAMActionNotAllowed));
                }
            } else {
                return Err(Error::new(IamError::NoSuchUser(member.to_string())));
            }
        }

        let gi = self
            .cache
            .groups
            .load()
            .get(group)
            .cloned()
            .ok_or(Error::new(IamError::NoSuchGroup(group.to_string())))?;

        if members.is_empty() && !gi.members.is_empty() {
            return Err(IamError::GroupNotEmpty.into());
        }

        if members.is_empty() {
            self.api.delete_mapped_policy(group, UserType::Reg, true).await?;

            self.api.delete_group_info(group).await?;

            Cache::delete(&self.cache.groups, group, OffsetDateTime::now_utc());
            Cache::delete(&self.cache.group_policies, group, OffsetDateTime::now_utc());

            return Ok(OffsetDateTime::now_utc());
        }

        self.remove_members_from_group(group, members, false).await
    }

    fn remove_group_from_memberships_map(&self, group: &str) {
        let user_group_memberships = self.cache.user_group_memberships.load();
        for (k, v) in user_group_memberships.iter() {
            if v.contains(group) {
                let mut m = v.clone();
                m.remove(group);
                Cache::add_or_update(&self.cache.user_group_memberships, k, &m, OffsetDateTime::now_utc());
            }
        }
    }

    fn update_group_memberships_map(&self, group: &str, gi: &GroupInfo) {
        let user_group_memberships = self.cache.user_group_memberships.load();
        for member in gi.members.iter() {
            if let Some(m) = user_group_memberships.get(member) {
                let mut m = m.clone();
                m.insert(group.to_string());
                Cache::add_or_update(&self.cache.user_group_memberships, member, &m, OffsetDateTime::now_utc());
            }
        }
    }

    pub async fn group_notification_handler(&self, group: &str) -> Result<()> {
        let mut m = HashMap::new();
        if let Err(err) = self.api.load_group(group, &mut m).await {
            if !is_err_no_such_group(&err) {
                return Err(err);
            }

            self.remove_group_from_memberships_map(group);
            Cache::delete(&self.cache.groups, group, OffsetDateTime::now_utc());
            Cache::delete(&self.cache.group_policies, group, OffsetDateTime::now_utc());

            return Ok(());
        }

        let gi = m[group].clone();

        Cache::add_or_update(&self.cache.groups, group, &gi, OffsetDateTime::now_utc());

        self.remove_group_from_memberships_map(group);
        self.update_group_memberships_map(group, &gi);

        Ok(())
    }

    pub async fn policy_notification_handler(&self, policy: &str) -> Result<()> {
        let mut m = HashMap::new();
        if let Err(err) = self.api.load_policy_doc(policy, &mut m).await {
            if !is_err_no_such_policy(&err) {
                return Err(err);
            }

            Cache::delete(&self.cache.policy_docs, policy, OffsetDateTime::now_utc());

            let user_policy_cache = self.cache.user_policies.load();
            let users_cache = self.cache.users.load();
            for (k, v) in user_policy_cache.iter() {
                let mut set = v.policy_set();
                if set.contains(policy) {
                    if !users_cache.contains_key(k) {
                        Cache::delete(&self.cache.user_policies, k, OffsetDateTime::now_utc());
                        continue;
                    }

                    set.remove(policy);

                    let mp = MappedPolicy::new(&set.iter().cloned().collect::<Vec<_>>().join(","));

                    Cache::add_or_update(&self.cache.user_policies, k, &mp, OffsetDateTime::now_utc());
                }
            }

            let group_policy_cache = self.cache.group_policies.load();
            for (k, v) in group_policy_cache.iter() {
                let mut set = v.policy_set();
                if set.contains(policy) {
                    set.remove(policy);

                    let mp = MappedPolicy::new(&set.iter().cloned().collect::<Vec<_>>().join(","));
                    Cache::add_or_update(&self.cache.group_policies, k, &mp, OffsetDateTime::now_utc());
                }
            }

            return Ok(());
        }

        Cache::add_or_update(&self.cache.policy_docs, policy, &m[policy], OffsetDateTime::now_utc());

        Ok(())
    }

    pub async fn policy_mapping_notification_handler(&self, name: &str, user_type: UserType, is_group: bool) -> Result<()> {
        let mut m = HashMap::new();
        if let Err(err) = self.api.load_mapped_policy(name, user_type, is_group, &mut m).await {
            if !is_err_no_such_policy(&err) {
                return Err(err);
            }

            if is_group {
                Cache::delete(&self.cache.group_policies, name, OffsetDateTime::now_utc());
            } else if user_type == UserType::Sts {
                Cache::delete(&self.cache.sts_policies, name, OffsetDateTime::now_utc());
            } else {
                Cache::delete(&self.cache.user_policies, name, OffsetDateTime::now_utc());
            }

            return Ok(());
        }

        let mp = m[name].clone();

        if is_group {
            Cache::add_or_update(&self.cache.group_policies, name, &mp, OffsetDateTime::now_utc());
        } else if user_type == UserType::Sts {
            Cache::delete(&self.cache.sts_policies, name, OffsetDateTime::now_utc());
        } else {
            Cache::add_or_update(&self.cache.user_policies, name, &mp, OffsetDateTime::now_utc());
        }

        Ok(())
    }
    pub async fn user_notification_handler(&self, name: &str, user_type: UserType) -> Result<()> {
        let mut m = HashMap::new();
        if let Err(err) = self.api.load_user(name, user_type, &mut m).await {
            if !is_err_no_such_user(&err) {
                return Err(err);
            }

            if user_type == UserType::Sts {
                Cache::delete(&self.cache.sts_accounts, name, OffsetDateTime::now_utc());
            } else {
                Cache::delete(&self.cache.users, name, OffsetDateTime::now_utc());
            }

            let member_of = self.cache.user_group_memberships.load();
            if let Some(m) = member_of.get(name) {
                for group in m.iter() {
                    if let Err(err) = self.remove_members_from_group(group, vec![name.to_string()], true).await {
                        if !is_err_no_such_group(&err) {
                            return Err(err);
                        }
                    }
                }
            }

            if user_type == UserType::Reg {
                let users_cache = self.cache.users.load();
                for (_, v) in users_cache.iter() {
                    let u = &v.credentials;
                    if u.parent_user.as_str() == name && u.is_service_account() {
                        let _ = self.api.delete_user_identity(&u.access_key, UserType::Svc).await;
                        Cache::delete(&self.cache.users, &u.access_key, OffsetDateTime::now_utc());
                    }
                }

                let sts_accounts = self.cache.sts_accounts.load();
                if let Some(u) = sts_accounts.get(name) {
                    let u = &u.credentials;
                    if u.parent_user.as_str() == name {
                        let _ = self.api.delete_user_identity(&u.access_key, UserType::Sts).await;
                        Cache::delete(&self.cache.sts_accounts, &u.access_key, OffsetDateTime::now_utc());
                    }
                }
            }

            Cache::delete(&self.cache.user_policies, name, OffsetDateTime::now_utc());

            return Ok(());
        }

        let u = m[name].clone();

        match user_type {
            UserType::Sts => {
                let name = u.credentials.parent_user;
                let mut m = HashMap::new();
                if let Err(err) = self.api.load_mapped_policy(&name, user_type, false, &mut m).await {
                    if !is_err_no_such_policy(&err) {
                        return Err(err);
                    }

                    return Ok(());
                }

                Cache::add_or_update(&self.cache.sts_policies, &name, &m[&name], OffsetDateTime::now_utc());
            }
            UserType::Reg => {
                let mut m = HashMap::new();
                if let Err(err) = self.api.load_mapped_policy(name, user_type, false, &mut m).await {
                    if !is_err_no_such_policy(&err) {
                        return Err(err);
                    }
                    return Ok(());
                }

                Cache::add_or_update(&self.cache.sts_policies, name, &m[name], OffsetDateTime::now_utc());
            }

            UserType::Svc => {
                let users_cache = self.cache.users.load();
                if let Some(u) = users_cache.get(&u.credentials.parent_user) {
                    let mut m = HashMap::new();
                    if let Err(err) = self
                        .api
                        .load_mapped_policy(&u.credentials.parent_user, UserType::Reg, false, &mut m)
                        .await
                    {
                        if !is_err_no_such_policy(&err) {
                            return Err(err);
                        }
                        return Ok(());
                    }

                    Cache::add_or_update(
                        &self.cache.user_policies,
                        &u.credentials.parent_user,
                        &m[&u.credentials.parent_user],
                        OffsetDateTime::now_utc(),
                    );
                } else {
                    let mut m = HashMap::new();
                    if let Err(err) = self
                        .api
                        .load_mapped_policy(&u.credentials.parent_user, UserType::Sts, false, &mut m)
                        .await
                    {
                        if !is_err_no_such_policy(&err) {
                            return Err(err);
                        }
                        return Ok(());
                    }

                    Cache::add_or_update(
                        &self.cache.sts_policies,
                        &u.credentials.parent_user,
                        &m[&u.credentials.parent_user],
                        OffsetDateTime::now_utc(),
                    );
                }
            }
        }

        Ok(())
    }
}

pub fn get_default_policyes() -> HashMap<String, PolicyDoc> {
    let default_policies = &DEFAULT_POLICIES;
    default_policies
        .iter()
        .map(|(n, p)| {
            (
                n.to_string(),
                PolicyDoc {
                    version: 1,
                    policy: p.clone(),
                    ..Default::default()
                },
            )
        })
        .collect()
}

fn set_default_canned_policies(policies: &mut HashMap<String, PolicyDoc>) {
    let default_policies = &DEFAULT_POLICIES;
    for (k, v) in default_policies.iter() {
        let name = k.to_string();
        policies.entry(name).or_insert_with(|| PolicyDoc::default_policy(v.clone()));
    }
}

pub fn get_token_signing_key() -> Option<String> {
    if let Some(s) = get_global_action_cred() {
        Some(s.secret_key.clone())
    } else {
        None
    }
}

pub fn extract_jwt_claims(u: &UserIdentity) -> Result<HashMap<String, Value>> {
    let Some(sys_key) = get_token_signing_key() else {
        return Err(Error::msg("global active sk not init"));
    };

    let keys = vec![&sys_key, &u.credentials.secret_key];

    for key in keys {
        if let Ok(claims) = get_claims_from_token_with_secret(&u.credentials.session_token, key) {
            return Ok(claims);
        }
    }
    Err(Error::msg("unable to extract claims"))
}

fn filter_policies(cache: &Cache, policy_name: &str, bucket_name: &str) -> (String, Policy) {
    let mp = MappedPolicy::new(policy_name).to_slice();

    let mut policies = Vec::new();
    let mut to_merge = Vec::new();
    for policy in mp {
        if policy.is_empty() {
            continue;
        }

        if let Some(p) = cache.policy_docs.load().get(&policy) {
            if bucket_name.is_empty() || p.policy.match_resource(bucket_name) {
                policies.push(policy);
                to_merge.push(p.policy.clone());
            }
        }
    }

    (policies.join(","), Policy::merge_policies(to_merge))
}<|MERGE_RESOLUTION|>--- conflicted
+++ resolved
@@ -94,11 +94,7 @@
         self.clone().save_iam_formatter().await?;
         self.clone().load().await?;
 
-<<<<<<< HEAD
-        // The background thread enables scheduled updates or receives signal updates
-=======
         // Background thread starts periodic updates or receives signal updates
->>>>>>> 864071d6
         tokio::spawn({
             let s = Arc::clone(&self);
             async move {
@@ -146,11 +142,7 @@
         Ok(())
     }
 
-<<<<<<< HEAD
-    // todo,Check whether it exists and whether it can be retried
-=======
     // TODO: Check if exists, whether retry is possible
->>>>>>> 864071d6
     #[tracing::instrument(level = "debug", skip(self))]
     async fn save_iam_formatter(self: Arc<Self>) -> Result<()> {
         let path = get_iam_format_file_path();
