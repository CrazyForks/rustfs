[package]
name = "rustfs"
version = "0.1.0"
edition.workspace = true
license.workspace = true
repository.workspace = true
rust-version.workspace = true

# See more keys and their definitions at https://doc.rust-lang.org/cargo/reference/manifest.html

[lints]
workspace = true

[dependencies]
madmin.workspace = true
log.workspace = true
async-trait.workspace = true
bytes.workspace = true
clap.workspace = true
common.workspace = true
ecstore.workspace = true
flatbuffers.workspace = true
futures.workspace = true
futures-util.workspace = true
h2 = "0.4.7"
hyper.workspace = true
hyper-util.workspace = true
http.workspace = true
http-body.workspace = true
lock.workspace = true
mime.workspace = true
netif.workspace = true
pin-project-lite.workspace = true
prost.workspace = true
prost-types.workspace = true
protos.workspace = true
protobuf.workspace = true
rmp-serde.workspace = true
s3s.workspace = true
serde.workspace = true
serde_json.workspace = true
tracing.workspace = true
time = { workspace = true, features = ["parsing", "formatting", "serde"] }
tokio-util = { version = "0.7.13", features = ["io", "compat"] }
tokio = { workspace = true, features = [
    "rt-multi-thread",
    "macros",
    "net",
    "signal",
] }
lazy_static.workspace = true
tokio-stream.workspace = true
tonic = { version = "0.12.3", features = ["gzip"] }
tonic-reflection.workspace = true
tower.workspace = true
tracing-error.workspace = true
tracing-subscriber.workspace = true
transform-stream.workspace = true
uuid = "1.12.1"
url.workspace = true
admin = { path = "../api/admin" }
axum.workspace = true
matchit = "0.8.6"
shadow-rs.workspace = true
const-str = { version = "0.6.1", features = ["std", "proc"] }
atoi = "2.0.0"
serde_urlencoded = "0.7.1"
crypto = { path = "../crypto" }
iam = { path = "../iam" }
jsonwebtoken = "9.3.0"
tower-http = { version = "0.6.2", features = ["cors"] }
include_dir = "0.7.4"
<<<<<<< HEAD
pnet = "0.35.0"
=======
>>>>>>> c07d165c
mime_guess = "2.0.5"

[build-dependencies]
prost-build.workspace = true
tonic-build.workspace = true
http.workspace = true
bytes.workspace = true
futures.workspace = true
futures-util.workspace = true
# uuid = { version = "1.8.0", features = ["v4", "fast-rng", "serde"] }
ecstore = { path = "../ecstore" }
s3s.workspace = true
clap = { version = "4.5.27", features = ["derive","env"] }
tracing-subscriber = { version = "0.3.19", features = ["env-filter", "time"] }
hyper-util = { version = "0.1.10", features = [
    "tokio",
    "server-auto",
    "server-graceful",
] }
transform-stream = "0.3.1"
netif = "0.1.6"
shadow-rs.workspace = true
# pin-utils = "0.1.0"<|MERGE_RESOLUTION|>--- conflicted
+++ resolved
@@ -70,10 +70,6 @@
 jsonwebtoken = "9.3.0"
 tower-http = { version = "0.6.2", features = ["cors"] }
 include_dir = "0.7.4"
-<<<<<<< HEAD
-pnet = "0.35.0"
-=======
->>>>>>> c07d165c
 mime_guess = "2.0.5"
 
 [build-dependencies]
