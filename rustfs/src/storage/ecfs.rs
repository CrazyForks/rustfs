--- conflicted
+++ resolved
@@ -1103,23 +1103,12 @@
         let dsc = must_replicate(&bucket, &key, &repoptions).await;
         // warn!("dsc {}", &dsc.replicate_any().clone());
         if dsc.replicate_any() {
-<<<<<<< HEAD
-            if let Some(metadata) = opts.user_defined.as_mut() {
-            let k = format!("{}{}", RESERVED_METADATA_PREFIX_LOWER, "replication-timestamp");
-            let now: DateTime<Utc> = Utc::now();
-            let formatted_time = now.to_rfc3339();
-            metadata.insert(k, formatted_time);
-            let k = format!("{}{}", RESERVED_METADATA_PREFIX_LOWER, "replication-status");
-            metadata.insert(k, dsc.pending_status());
-        }
-=======
             let k = format!("{}{}", RESERVED_METADATA_PREFIX_LOWER, "replication-timestamp");
             let now: DateTime<Utc> = Utc::now();
             let formatted_time = now.to_rfc3339();
             opts.user_defined.insert(k, formatted_time);
             let k = format!("{}{}", RESERVED_METADATA_PREFIX_LOWER, "replication-status");
             opts.user_defined.insert(k, dsc.pending_status());
->>>>>>> 811d1a59
         }
 
         let obj_info = store
@@ -2469,7 +2458,7 @@
         let retain_until_date = object_info
             .user_defined
             .get("x-amz-object-lock-retain-until-date")
-            .and_then(|v| OffsetDateTime::parse(v.as_str(), &Rfc3339).ok())
+                .and_then(|v| OffsetDateTime::parse(v.as_str(), &Rfc3339).ok())
             .map(Timestamp::from);
 
         Ok(S3Response::new(GetObjectRetentionOutput {
