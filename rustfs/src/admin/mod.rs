--- conflicted
+++ resolved
@@ -5,12 +5,7 @@
 
 // use ecstore::global::{is_dist_erasure, is_erasure};
 use handlers::{
-<<<<<<< HEAD
-    event::{ListNotificationTargets, RemoveNotificationTarget, SetNotificationTarget},
-    group, policys, pools, rebalance,
-=======
     bucket_meta, group, policys, pools, rebalance,
->>>>>>> cf7a930d
     service_account::{AddServiceAccount, DeleteServiceAccount, InfoServiceAccount, ListServiceAccount, UpdateServiceAccount},
     sts, tier, user,
 };
@@ -354,7 +349,6 @@
         AdminOperation(&policys::SetPolicyForUserOrGroup {}),
     )?;
 
-<<<<<<< HEAD
     // ?
     r.insert(
         Method::GET,
@@ -393,25 +387,5 @@
         AdminOperation(&tier::ClearTier {}),
     )?;
 
-    r.insert(
-        Method::GET,
-        format!("{}{}", ADMIN_PREFIX, "/v3/target-list").as_str(),
-        AdminOperation(&ListNotificationTargets {}),
-    )?;
-
-    r.insert(
-        Method::POST,
-        format!("{}{}", ADMIN_PREFIX, "/v3/target-set").as_str(),
-        AdminOperation(&SetNotificationTarget {}),
-    )?;
-
-    r.insert(
-        Method::DELETE,
-        format!("{}{}", ADMIN_PREFIX, "/v3/target-remove").as_str(),
-        AdminOperation(&RemoveNotificationTarget {}),
-    )?;
-
-=======
->>>>>>> cf7a930d
     Ok(())
 }