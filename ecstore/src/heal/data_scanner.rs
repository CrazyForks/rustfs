--- conflicted
+++ resolved
@@ -117,14 +117,8 @@
         .map_or(Vec::new(), |buf| buf);
 
     let mut buf_t = Deserializer::new(Cursor::new(buf));
-<<<<<<< HEAD
+
     let mut cycle_info: CurrentScannerCycle = Deserialize::deserialize(&mut buf_t).unwrap_or_default();
-=======
-    let mut cycle_info: CurrentScannerCycle = match Deserialize::deserialize(&mut buf_t) {
-        Ok(info) => info,
-        Err(_) => CurrentScannerCycle::default(),
-    };
->>>>>>> c6c48cb8
 
     loop {
         let stop_fn = ScannerMetrics::log(ScannerMetric::ScanCycle);
