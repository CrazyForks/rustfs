--- conflicted
+++ resolved
@@ -4189,14 +4189,11 @@
 
         //     _ns = Some(ns_lock);
         // }
-<<<<<<< HEAD
-        let (fi, _, _) = self.get_object_fileinfo(bucket, object, opts, false).await?;
-=======
+
         let (fi, _, _) = self
             .get_object_fileinfo(bucket, object, opts, false)
             .await
             .map_err(|e| to_object_err(e, vec![bucket, object]))?;
->>>>>>> cf2ed47f
 
         // warn!("get object_info fi {:?}", &fi);
 
