use crate::{
    bucket_meta::BucketMetadata,
    disk::{error::DiskError, new_disk, DiskOption, DiskStore, WalkDirOptions, BUCKET_META_PREFIX, RUSTFS_META_BUCKET},
    endpoints::{EndpointServerPools, SetupType},
    error::{Error, Result},
    peer::S3PeerSys,
    sets::Sets,
    storage_class::default_partiy_count,
    store_api::{
        BucketInfo, BucketOptions, CompletePart, DeleteBucketOptions, DeletedObject, GetObjectReader, HTTPRangeSpec,
        ListObjectsInfo, ListObjectsV2Info, MakeBucketOptions, MultipartUploadResult, ObjectInfo, ObjectOptions, ObjectToDelete,
        PartInfo, PutObjReader, StorageAPI,
    },
    store_init, utils,
};
use backon::{ExponentialBuilder, Retryable};
use futures::future::join_all;
use http::HeaderMap;
use s3s::{dto::StreamingBlob, Body};
use std::{
    collections::{HashMap, HashSet},
    sync::Arc,
    time::Duration,
};
use time::OffsetDateTime;
use tokio::{fs, sync::RwLock};
use tracing::{debug, info};
use uuid::Uuid;

use lazy_static::lazy_static;

lazy_static! {
    pub static ref GLOBAL_IsErasure: RwLock<bool> = RwLock::new(false);
    pub static ref GLOBAL_IsDistErasure: RwLock<bool> = RwLock::new(false);
    pub static ref GLOBAL_IsErasureSD: RwLock<bool> = RwLock::new(false);
}

pub async fn update_erasure_type(setup_type: SetupType) {
    let mut is_erasure = GLOBAL_IsErasure.write().await;
    *is_erasure = setup_type == SetupType::Erasure;

    let mut is_dist_erasure = GLOBAL_IsDistErasure.write().await;
    *is_dist_erasure = setup_type == SetupType::DistErasure;

    if *is_dist_erasure {
        *is_erasure = true
    }

    let mut is_erasure_sd = GLOBAL_IsErasureSD.write().await;
    *is_erasure_sd = setup_type == SetupType::ErasureSD;
}

lazy_static! {
    pub static ref GLOBAL_LOCAL_DISK_MAP: Arc<RwLock<HashMap<String, Option<DiskStore>>>> = Arc::new(RwLock::new(HashMap::new()));
    pub static ref GLOBAL_LOCAL_DISK_SET_DRIVES: Arc<RwLock<Vec<Vec<Vec<Option<DiskStore>>>>>> =
        Arc::new(RwLock::new(Vec::new()));
}

pub async fn find_local_disk(disk_path: &String) -> Option<DiskStore> {
    let disk_path = match fs::canonicalize(disk_path).await {
        Ok(disk_path) => disk_path,
        Err(_) => return None,
    };

    let disk_map = GLOBAL_LOCAL_DISK_MAP.read().await;

    let path = disk_path.to_string_lossy().to_string();
    if disk_map.contains_key(&path) {
        let a = disk_map[&path].as_ref().cloned();

        return a;
    }
    None
}

pub async fn all_local_disk_path() -> Vec<String> {
    let disk_map = GLOBAL_LOCAL_DISK_MAP.read().await;
    disk_map.keys().map(|v| v.clone()).collect()
}

pub async fn all_local_disk() -> Vec<DiskStore> {
    let disk_map = GLOBAL_LOCAL_DISK_MAP.read().await;
    disk_map
        .values()
        .filter(|v| v.is_some())
        .map(|v| v.as_ref().unwrap().clone())
        .collect()
}

// init_local_disks 初始化本地磁盘，server启动前必须初始化成功
pub async fn init_local_disks(endpoint_pools: EndpointServerPools) -> Result<()> {
    let opt = &DiskOption {
        cleanup: true,
        health_check: true,
    };

    let mut global_set_drives = GLOBAL_LOCAL_DISK_SET_DRIVES.write().await;
    for pool_eps in endpoint_pools.as_ref().iter() {
        let mut set_count_drives = Vec::with_capacity(pool_eps.set_count);
        for _ in 0..pool_eps.set_count {
            set_count_drives.push(vec![None; pool_eps.drives_per_set]);
        }

        global_set_drives.push(set_count_drives);
    }

    let mut global_local_disk_map = GLOBAL_LOCAL_DISK_MAP.write().await;

    for pool_eps in endpoint_pools.as_ref().iter() {
        let mut set_drives = HashMap::new();
        for ep in pool_eps.endpoints.as_ref().iter() {
            if !ep.is_local {
                continue;
            }

            let disk = new_disk(ep, opt).await?;

            let path = disk.path().to_string_lossy().to_string();

            global_local_disk_map.insert(path, Some(disk.clone()));

            set_drives.insert(ep.disk_idx, Some(disk.clone()));

            if ep.pool_idx.is_some() && ep.set_idx.is_some() && ep.disk_idx.is_some() {
                global_set_drives[ep.pool_idx.unwrap()][ep.set_idx.unwrap()][ep.disk_idx.unwrap()] = Some(disk.clone());
            }
        }
    }

    Ok(())
}

lazy_static! {
    pub static ref GLOBAL_OBJECT_API: Arc<RwLock<Option<ECStore>>> = Arc::new(RwLock::new(None));
    pub static ref GLOBAL_LOCAL_DISK: Arc<RwLock<Vec<Option<DiskStore>>>> = Arc::new(RwLock::new(Vec::new()));
}

pub fn new_object_layer_fn() -> Arc<RwLock<Option<ECStore>>> {
    GLOBAL_OBJECT_API.clone()
}

async fn set_object_layer(o: ECStore) {
    let mut global_object_api = GLOBAL_OBJECT_API.write().await;
    *global_object_api = Some(o);
}

#[derive(Debug)]
pub struct ECStore {
    pub id: uuid::Uuid,
    // pub disks: Vec<DiskStore>,
    pub disk_map: HashMap<usize, Vec<Option<DiskStore>>>,
    pub pools: Vec<Arc<Sets>>,
    pub peer_sys: S3PeerSys,
    // pub local_disks: Vec<DiskStore>,
}

impl ECStore {
    pub async fn new(_address: String, endpoint_pools: EndpointServerPools) -> Result<()> {
        // let layouts = DisksLayout::try_from(endpoints.as_slice())?;

        let mut deployment_id = None;

        // let (endpoint_pools, _) = EndpointServerPools::create_server_endpoints(address.as_str(), &layouts)?;

        let mut pools = Vec::with_capacity(endpoint_pools.as_ref().len());
        let mut disk_map = HashMap::with_capacity(endpoint_pools.as_ref().len());

        let first_is_local = endpoint_pools.first_local();

        let mut local_disks = Vec::new();

        info!("endpoint_pools: {:?}", endpoint_pools);

        for (i, pool_eps) in endpoint_pools.as_ref().iter().enumerate() {
            // TODO: read from config parseStorageClass
            let partiy_count = default_partiy_count(pool_eps.drives_per_set);

            // validate_parity(partiy_count, pool_eps.drives_per_set)?;

            let (disks, errs) = crate::store_init::init_disks(
                &pool_eps.endpoints,
                &DiskOption {
                    cleanup: true,
                    health_check: true,
                },
            )
            .await;

            DiskError::check_disk_fatal_errs(&errs)?;

            let fm = (|| async {
                store_init::connect_load_init_formats(
                    first_is_local,
                    &disks,
                    pool_eps.set_count,
                    pool_eps.drives_per_set,
                    deployment_id,
                )
                .await
            })
            .retry(ExponentialBuilder::default().with_max_times(usize::MAX))
            .sleep(tokio::time::sleep)
            .notify(|err, dur: Duration| {
                info!("retrying get formats {:?} after {:?}", err, dur);
            })
            .await?;

            if deployment_id.is_none() {
                deployment_id = Some(fm.id);
            }

            if deployment_id != Some(fm.id) {
                return Err(Error::msg("deployment_id not same in one pool"));
            }

            if deployment_id.is_some() && deployment_id.unwrap().is_nil() {
                deployment_id = Some(Uuid::new_v4());
            }

            for disk in disks.iter() {
                if disk.is_some() && disk.as_ref().unwrap().is_local() {
                    local_disks.push(disk.as_ref().unwrap().clone());
                }
            }

            let sets = Sets::new(disks.clone(), pool_eps, &fm, i, partiy_count).await?;
            pools.push(sets);

            disk_map.insert(i, disks);
        }

        // 替换本地磁盘
        if !*GLOBAL_IsDistErasure.read().await {
            let mut global_local_disk_map = GLOBAL_LOCAL_DISK_MAP.write().await;
            for disk in local_disks {
                let path = disk.path().to_string_lossy().to_string();
                global_local_disk_map.insert(path, Some(disk.clone()));
            }
        }

        let peer_sys = S3PeerSys::new(&endpoint_pools);

        let ec = ECStore {
            id: deployment_id.unwrap(),
            disk_map,
            pools,
            peer_sys,
        };

        set_object_layer(ec).await;

        Ok(())
    }

    pub fn init_local_disks() {}

    // pub fn local_disks(&self) -> Vec<DiskStore> {
    //     self.local_disks.clone()
    // }

    fn single_pool(&self) -> bool {
        self.pools.len() == 1
    }

    async fn list_path(&self, opts: &ListPathOptions) -> Result<ListObjectsInfo> {
        let objects = self.list_merged(opts).await?;

        let info = ListObjectsInfo {
            objects,
            ..Default::default()
        };
        Ok(info)
    }

    // 读所有
    async fn list_merged(&self, opts: &ListPathOptions) -> Result<Vec<ObjectInfo>> {
        let opts = WalkDirOptions {
            bucket: opts.bucket.clone(),
            ..Default::default()
        };

        // let (mut wr, mut rd) = tokio::io::duplex(1024);

        let mut futures = Vec::new();

        for sets in self.pools.iter() {
            for set in sets.disk_set.iter() {
                futures.push(set.walk_dir(&opts));
            }
        }

        let results = join_all(futures).await;

        // let mut errs = Vec::new();
        let mut ress = Vec::new();
        let mut uniq = HashSet::new();

        for (disks_ress, _disks_errs) in results {
            for (_i, disks_res) in disks_ress.iter().enumerate() {
                if disks_res.is_none() {
                    // TODO handle errs
                    continue;
                }
                let entrys = disks_res.as_ref().unwrap();

                for entry in entrys {
                    if !uniq.contains(&entry.name) {
                        uniq.insert(entry.name.clone());
                        // TODO: 过滤
                        if opts.limit > 0 && ress.len() as i32 >= opts.limit {
                            return Ok(ress);
                        }

                        if entry.is_object() {
                            let fi = entry.to_fileinfo(&opts.bucket)?;
                            if fi.is_some() {
                                ress.push(fi.unwrap().into_object_info(&opts.bucket, &entry.name, false));
                            }
                            continue;
                        }

                        if entry.is_dir() {
                            ress.push(ObjectInfo {
                                is_dir: true,
                                bucket: opts.bucket.clone(),
                                name: entry.name.clone(),
                                ..Default::default()
                            });
                        }
                    }
                }
            }
        }

        // warn!("list_merged errs {:?}", errs);

        Ok(ress)
    }

    async fn delete_all(&self, bucket: &str, prefix: &str) -> Result<()> {
        let mut futures = Vec::new();
        for sets in self.pools.iter() {
            for set in sets.disk_set.iter() {
<<<<<<< HEAD
                for disk in set.disks.iter() {
                    if disk.is_none() {
                        continue;
                    }

                    let disk = disk.as_ref().unwrap();
                    futures.push(disk.delete(
                        bucket,
                        prefix,
                        DeleteOptions {
                            recursive: true,
                            immediate: false,
                            ..Default::default()
                        },
                    ));
                }
=======
                futures.push(set.delete_all(bucket, prefix));
                // let disks = set.disks.read().await;
                // let dd = disks.clone();
                // for disk in dd {
                //     if disk.is_none() {
                //         continue;
                //     }

                //     // let disk = disk.as_ref().unwrap().clone();
                //     // futures.push(disk.delete(
                //     //     bucket,
                //     //     prefix,
                //     //     DeleteOptions {
                //     //         recursive: true,
                //     //         immediate: false,
                //     //     },
                //     // ));
                // }
>>>>>>> 83590cb7
            }
        }
        let results = join_all(futures).await;

        let mut errs = Vec::new();

        for res in results {
            match res {
                Ok(_) => errs.push(None),
                Err(e) => errs.push(Some(e)),
            }
        }

        debug!("store delete_all errs {:?}", errs);

        Ok(())
    }
    async fn delete_prefix(&self, _bucket: &str, _object: &str) -> Result<()> {
        unimplemented!()
    }

    async fn get_pool_info_existing_with_opts(
        &self,
        bucket: &str,
        object: &str,
        opts: &ObjectOptions,
    ) -> Result<(PoolObjInfo, Vec<Error>)> {
        let mut futures = Vec::new();

        for pool in self.pools.iter() {
            futures.push(pool.get_object_info(bucket, object, opts));
        }

        let results = join_all(futures).await;

        let mut ress = Vec::new();

        let mut i = 0;

        // join_all结果跟输入顺序一致
        for res in results {
            let index = i;

            match res {
                Ok(r) => {
                    ress.push(PoolObjInfo {
                        index,
                        object_info: r,
                        err: None,
                    });
                }
                Err(e) => {
                    ress.push(PoolObjInfo {
                        index,
                        err: Some(e),
                        ..Default::default()
                    });
                }
            }
            i += 1;
        }

        ress.sort_by(|a, b| {
            let at = a.object_info.mod_time.unwrap_or(OffsetDateTime::UNIX_EPOCH);
            let bt = b.object_info.mod_time.unwrap_or(OffsetDateTime::UNIX_EPOCH);

            at.cmp(&bt)
        });

        for res in ress {
            // check
            if res.err.is_none() {
                // TODO: let errs = self.poolsWithObject()
                return Ok((res, Vec::new()));
            }
        }

        let ret = PoolObjInfo::default();

        Ok((ret, Vec::new()))
    }
}

#[derive(Debug, Default)]
pub struct PoolObjInfo {
    pub index: usize,
    pub object_info: ObjectInfo,
    pub err: Option<Error>,
}

#[derive(Debug, Default)]
pub struct ListPathOptions {
    pub id: String,

    // Bucket of the listing.
    pub bucket: String,

    // Directory inside the bucket.
    // When unset listPath will set this based on Prefix
    pub base_dir: String,

    // Scan/return only content with prefix.
    pub prefix: String,

    // FilterPrefix will return only results with this prefix when scanning.
    // Should never contain a slash.
    // Prefix should still be set.
    pub filter_prefix: String,

    // Marker to resume listing.
    // The response will be the first entry >= this object name.
    pub marker: String,

    // Limit the number of results.
    pub limit: i32,
}

#[async_trait::async_trait]
impl StorageAPI for ECStore {
    async fn list_bucket(&self, opts: &BucketOptions) -> Result<Vec<BucketInfo>> {
        let buckets = self.peer_sys.list_bucket(opts).await?;

        Ok(buckets)
    }

    async fn delete_bucket(&self, bucket: &str, opts: &DeleteBucketOptions) -> Result<()> {
        self.peer_sys.delete_bucket(bucket, opts).await?;

        // 删除meta
        self.delete_all(RUSTFS_META_BUCKET, format!("{}/{}", BUCKET_META_PREFIX, bucket).as_str())
            .await?;
        Ok(())
    }
    async fn make_bucket(&self, bucket: &str, opts: &MakeBucketOptions) -> Result<()> {
        // TODO:  check valid bucket name

        // TODO: delete created bucket when error
        self.peer_sys.make_bucket(bucket, opts).await?;

        let meta = BucketMetadata::new(bucket);
        let data = meta.marshal_msg()?;
        let file_path = meta.save_file_path();

        // TODO: wrap hash reader

        let content_len = data.len();

        let body = Body::from(data);

        let reader = PutObjReader::new(StreamingBlob::from(body), content_len);

        self.put_object(
            RUSTFS_META_BUCKET,
            &file_path,
            reader,
            &ObjectOptions {
                max_parity: true,
                ..Default::default()
            },
        )
        .await?;

        // TODO: toObjectErr

        Ok(())
    }
    async fn get_bucket_info(&self, bucket: &str, opts: &BucketOptions) -> Result<BucketInfo> {
        let info = self.peer_sys.get_bucket_info(bucket, opts).await?;

        Ok(info)
    }
    async fn delete_objects(
        &self,
        bucket: &str,
        objects: Vec<ObjectToDelete>,
        opts: ObjectOptions,
    ) -> Result<(Vec<DeletedObject>, Vec<Option<Error>>)> {
        // encode object name
        let objects: Vec<ObjectToDelete> = objects
            .iter()
            .map(|v| {
                let mut v = v.clone();
                v.object_name = utils::path::encode_dir_object(v.object_name.as_str());
                v
            })
            .collect();

        // 默认返回值
        let mut del_objects = vec![DeletedObject::default(); objects.len()];

        let mut del_errs = Vec::with_capacity(objects.len());
        for _ in 0..objects.len() {
            del_errs.push(None)
        }

        // TODO: limte 限制并发数量
        let opt = ObjectOptions::default();
        // 取所有poolObjInfo
        let mut futures = Vec::new();
        for obj in objects.iter() {
            futures.push(self.get_pool_info_existing_with_opts(bucket, &obj.object_name, &opt));
        }

        let results = join_all(futures).await;

        // 记录pool Index 对应的objects pool_idx -> objects idx
        let mut pool_index_objects = HashMap::new();

        let mut i = 0;
        for res in results {
            match res {
                Ok((pinfo, _)) => {
                    if pinfo.object_info.delete_marker && opts.version_id.is_empty() {
                        del_objects[i] = DeletedObject {
                            delete_marker: pinfo.object_info.delete_marker,
                            delete_marker_version_id: pinfo.object_info.version_id.map(|v| v.to_string()),
                            object_name: utils::path::decode_dir_object(&pinfo.object_info.name),
                            delete_marker_mtime: pinfo.object_info.mod_time,
                            ..Default::default()
                        };
                    }

                    if !pool_index_objects.contains_key(&pinfo.index) {
                        pool_index_objects.insert(pinfo.index, vec![i]);
                    } else {
                        // let mut vals = pool_index_objects.
                        if let Some(val) = pool_index_objects.get_mut(&pinfo.index) {
                            val.push(i);
                        }
                    }
                }
                Err(e) => {
                    //TODO: check not found

                    del_errs[i] = Some(e)
                }
            }

            i += 1;
        }

        if !pool_index_objects.is_empty() {
            for sets in self.pools.iter() {
                //  取pool idx 对应的 objects index
                let vals = pool_index_objects.get(&sets.pool_idx);
                if vals.is_none() {
                    continue;
                }

                let obj_idxs = vals.unwrap();
                //  取对应obj,理论上不会none
                let objs: Vec<ObjectToDelete> = obj_idxs
                    .iter()
                    .filter_map(|&idx| {
                        if let Some(obj) = objects.get(idx) {
                            Some(obj.clone())
                        } else {
                            None
                        }
                    })
                    .collect();

                if objs.is_empty() {
                    continue;
                }

                let (pdel_objs, perrs) = sets.delete_objects(bucket, objs, opts.clone()).await?;

                // perrs的顺序理论上跟obj_idxs顺序一致
                let mut i = 0;
                for err in perrs {
                    let obj_idx = obj_idxs[i];

                    if err.is_some() {
                        del_errs[obj_idx] = err;
                    }

                    let mut dobj = pdel_objs.get(i).unwrap().clone();
                    dobj.object_name = utils::path::decode_dir_object(&dobj.object_name);

                    del_objects[obj_idx] = dobj;

                    i += 1;
                }
            }
        }

        Ok((del_objects, del_errs))
    }
    async fn delete_object(&self, bucket: &str, object: &str, opts: ObjectOptions) -> Result<ObjectInfo> {
        if opts.delete_prefix {
            self.delete_prefix(bucket, &object).await?;
            return Ok(ObjectInfo::default());
        }

        let object = utils::path::encode_dir_object(object);
        let object = object.as_str();

        // 查询在哪个pool
        let (mut pinfo, errs) = self.get_pool_info_existing_with_opts(bucket, object, &opts).await?;
        if pinfo.object_info.delete_marker && opts.version_id.is_empty() {
            pinfo.object_info.name = utils::path::decode_dir_object(object);
            return Ok(pinfo.object_info);
        }

        if !errs.is_empty() {
            // TODO: deleteObjectFromAllPools
        }

        let mut obj = self.pools[pinfo.index].delete_object(bucket, object, opts.clone()).await?;
        obj.name = utils::path::decode_dir_object(object);

        Ok(obj)
    }
    async fn list_objects_v2(
        &self,
        bucket: &str,
        _prefix: &str,
        continuation_token: &str,
        _delimiter: &str,
        max_keys: i32,
        _fetch_owner: bool,
        _start_after: &str,
    ) -> Result<ListObjectsV2Info> {
        let opts = ListPathOptions {
            bucket: bucket.to_string(),
            limit: max_keys,
            ..Default::default()
        };

        let info = self.list_path(&opts).await?;

        // warn!("list_objects_v2 info {:?}", info);

        let v2 = ListObjectsV2Info {
            is_truncated: info.is_truncated,
            continuation_token: continuation_token.to_owned(),
            next_continuation_token: info.next_marker,
            objects: info.objects,
            prefixes: info.prefixes,
        };

        Ok(v2)
    }
    async fn get_object_info(&self, bucket: &str, object: &str, opts: &ObjectOptions) -> Result<ObjectInfo> {
        let object = utils::path::encode_dir_object(object);

        if self.single_pool() {
            return self.pools[0].get_object_info(bucket, object.as_str(), opts).await;
        }

        unimplemented!()
    }

    async fn put_object_info(&self, bucket: &str, object: &str, info: ObjectInfo, opts: &ObjectOptions) -> Result<()> {
        let object = utils::path::encode_dir_object(object);

        if self.single_pool() {
            return self.pools[0].put_object_info(bucket, object.as_str(), info, opts).await;
        }

        unimplemented!()
    }

    async fn get_object_reader(
        &self,
        bucket: &str,
        object: &str,
        range: HTTPRangeSpec,
        h: HeaderMap,
        opts: &ObjectOptions,
    ) -> Result<GetObjectReader> {
        let object = utils::path::encode_dir_object(object);

        if self.single_pool() {
            return self.pools[0].get_object_reader(bucket, object.as_str(), range, h, opts).await;
        }

        unimplemented!()
    }
    async fn put_object(&self, bucket: &str, object: &str, data: PutObjReader, opts: &ObjectOptions) -> Result<()> {
        // checkPutObjectArgs

        let object = utils::path::encode_dir_object(object);

        if self.single_pool() {
            return self.pools[0].put_object(bucket, object.as_str(), data, opts).await;
        }

        unimplemented!()
    }

    async fn put_object_part(
        &self,
        bucket: &str,
        object: &str,
        upload_id: &str,
        part_id: usize,
        data: PutObjReader,
        opts: &ObjectOptions,
    ) -> Result<PartInfo> {
        if self.single_pool() {
            return self.pools[0]
                .put_object_part(bucket, object, upload_id, part_id, data, opts)
                .await;
        }
        unimplemented!()
    }

    async fn new_multipart_upload(&self, bucket: &str, object: &str, opts: &ObjectOptions) -> Result<MultipartUploadResult> {
        if self.single_pool() {
            return self.pools[0].new_multipart_upload(bucket, object, opts).await;
        }
        unimplemented!()
    }
    async fn abort_multipart_upload(&self, bucket: &str, object: &str, upload_id: &str, opts: &ObjectOptions) -> Result<()> {
        if self.single_pool() {
            return self.pools[0].abort_multipart_upload(bucket, object, upload_id, opts).await;
        }

        unimplemented!()
    }
    async fn complete_multipart_upload(
        &self,
        bucket: &str,
        object: &str,
        upload_id: &str,
        uploaded_parts: Vec<CompletePart>,
        opts: &ObjectOptions,
    ) -> Result<ObjectInfo> {
        if self.single_pool() {
            return self.pools[0]
                .complete_multipart_upload(bucket, object, upload_id, uploaded_parts, opts)
                .await;
        }
        unimplemented!()
    }
}<|MERGE_RESOLUTION|>--- conflicted
+++ resolved
@@ -341,24 +341,6 @@
         let mut futures = Vec::new();
         for sets in self.pools.iter() {
             for set in sets.disk_set.iter() {
-<<<<<<< HEAD
-                for disk in set.disks.iter() {
-                    if disk.is_none() {
-                        continue;
-                    }
-
-                    let disk = disk.as_ref().unwrap();
-                    futures.push(disk.delete(
-                        bucket,
-                        prefix,
-                        DeleteOptions {
-                            recursive: true,
-                            immediate: false,
-                            ..Default::default()
-                        },
-                    ));
-                }
-=======
                 futures.push(set.delete_all(bucket, prefix));
                 // let disks = set.disks.read().await;
                 // let dd = disks.clone();
@@ -366,7 +348,6 @@
                 //     if disk.is_none() {
                 //         continue;
                 //     }
-
                 //     // let disk = disk.as_ref().unwrap().clone();
                 //     // futures.push(disk.delete(
                 //     //     bucket,
@@ -377,7 +358,6 @@
                 //     //     },
                 //     // ));
                 // }
->>>>>>> 83590cb7
             }
         }
         let results = join_all(futures).await;
