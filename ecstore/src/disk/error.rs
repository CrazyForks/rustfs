--- conflicted
+++ resolved
@@ -355,11 +355,7 @@
 
 impl std::fmt::Display for FileAccessDeniedWithContext {
     fn fmt(&self, f: &mut std::fmt::Formatter<'_>) -> std::fmt::Result {
-<<<<<<< HEAD
         write!(f, "Access files '{}' denied: {}", self.path.display(), self.source)
-=======
-        write!(f, "访问文件 '{}' 被拒绝：{}", self.path.display(), self.source)
->>>>>>> 7154b8f8
     }
 }
 
