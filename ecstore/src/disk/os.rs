--- conflicted
+++ resolved
@@ -136,13 +136,8 @@
     base_dir: impl AsRef<Path>,
 ) -> io::Result<()> {
     if let Some(parent) = dst_file_path.as_ref().parent() {
-<<<<<<< HEAD
-        if !file_exists(parent).await {
-            // info!("reliable_rename reliable_mkdir_all parent: {:?}", parent);
-=======
         if !file_exists(parent) {
             info!("reliable_rename reliable_mkdir_all parent: {:?}", parent);
->>>>>>> e90b5315
             reliable_mkdir_all(parent, base_dir.as_ref()).await?;
         }
     }
